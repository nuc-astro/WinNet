--- conflicted
+++ resolved
@@ -549,10 +549,7 @@
             deallocate(rrate,stat=alloc_stat)
             if ( alloc_stat /= 0) call raise_exception('Deallocation of "rrate" failed.',&
                                                        "modify_halflifes",190002)
-<<<<<<< HEAD
-
-=======
->>>>>>> 9586dd12
+
             allocate(rrate(new_rrate_length),stat=alloc_stat)
             if ( alloc_stat /= 0) call raise_exception('Allocation of "rrate" failed.',&
                                                        "modify_halflifes",190001)
@@ -566,11 +563,8 @@
     end if
 
     ! Make the correct lambdas in the fission array
-<<<<<<< HEAD
-    do i=1,size(fissrate_in)
-=======
+
     do i=1,nfiss_in
->>>>>>> 9586dd12
         if (fissrate_in(i)%reac_type.eq.rrt_bf) then
             ! Beta-delayed fission
             parent_idx = fissrate_in(i)%fissnuc_index
@@ -579,18 +573,11 @@
             if (lambdas(parent_idx) .eq. 0d0) then
                 ! Remove the rate, the parent is not beta-decaying
                 fissrate_mask(i) = .False.
-<<<<<<< HEAD
             else
                 ! Fissrate
                 fissrate_in(i)%param(:) = 0d0
                 fissrate_in(i)%param(1) = dlog(Px * lambdas(parent_idx))
             end if
-=======
-            end if
-            ! Fissrate
-            fissrate_in(i)%param(:) = 0d0
-            fissrate_in(i)%param(1) = dlog(Px * lambdas(parent_idx))
->>>>>>> 9586dd12
         end if
     end do
 
@@ -606,7 +593,7 @@
         allocate(fissrate_tmp(new_nfiss_in),stat=alloc_stat)
         if ( alloc_stat /= 0) call raise_exception('Allocation of "fissrate_tmp" failed.',&
                                                    "modify_halflifes",190001)
-<<<<<<< HEAD
+
         j=1
         do i=1,nfiss_in
             if (fissrate_mask(i)) then
@@ -632,11 +619,6 @@
             end if
         end do
 
-        ! fissrate_tmp(1:new_nfiss_in) = pack(fissrate_in,fissrate_mask)
-=======
-
-        fissrate_tmp(1:new_nfiss_in) = pack(fissrate_in,fissrate_mask)
->>>>>>> 9586dd12
         deallocate(fissrate_in,stat=alloc_stat)
         if ( alloc_stat /= 0) call raise_exception('Deallocation of "fissrate_in" failed.',&
                                                    "modify_halflifes",190002)
@@ -644,7 +626,7 @@
         if ( alloc_stat /= 0) call raise_exception('Allocation of "fissrate_in" or failed.',&
                                                    "modify_halflifes",190001)
 
-<<<<<<< HEAD
+
         ! Copy back from temporary array
         do i=1,new_nfiss_in
             allocate(fissrate_in(i)%fissparts(fissrate_tmp(i)%dimens),stat=alloc_stat)
@@ -665,11 +647,6 @@
             fissrate_in(i) = fissrate_tmp(i)
         end do
 
-
-        ! fissrate_in(1:new_nfiss_in) = fissrate_tmp(1:new_nfiss_in)
-=======
-        fissrate_in(1:new_nfiss_in) = fissrate_tmp(1:new_nfiss_in)
->>>>>>> 9586dd12
         deallocate(fissrate_tmp,stat=alloc_stat)
         if ( alloc_stat /= 0) call raise_exception('Deallocation of "fissrate_tmp" or failed.',&
                                                    "modify_halflifes",190002)
@@ -833,7 +810,6 @@
         end do indices
         ifiss = ifiss + 1
     end do fission
-<<<<<<< HEAD
 
     ! Close the fission file again
     close(fissionlib)
@@ -906,80 +882,6 @@
     ! Close the fission file again
     close(fissionlib)
 
-=======
-
-    ! Close the fission file again
-    close(fissionlib)
-
-    count_rates = ifiss
-   end subroutine count_fission_rates_reaclib_format
-
-
-   !> Count the amount of fission rates in half-life format
-   !!
-   !! This subroutine counts the amount of fission rates in half-life format
-   !! and stores the result in count_rates. This is necessary to allocate
-   !! the fission array with the correct length. The subroutine can be called
-   !! for spontaneous and beta-delayed fission.
-   !! An example of an entry can be:
-   !! \file{
-   !!  th198    4.760787e-09    kh20
-   !!  th199    2.808520e-08    kh20
-   !!  th200    2.841403e-08    kh20
-   !! ...}
-   !! where the first columns gives the nucleus, the second the halflife in seconds
-   !! and the third the source. Note that in this format, no beta-delayed neutrons
-   !! can be specified.
-   !!
-   !! @author M. Reichert
-   !! @date 30.05.24
-   subroutine count_fission_rates_halflife_format(fission_rate_file,count_rates)
-    use file_handling_class
-    use benam_class,     only: benam
-    use format_class
-    implicit none
-    character(len=*), intent(in)  :: fission_rate_file !< File containing fission rates
-    integer, intent(out)          :: count_rates       !< Amount of fission rates
-    integer                    :: j           !< Loop variable
-    integer                    :: read_stat   !< Read status
-    integer                    :: fissionlib  !< File id of fisionrates
-    character(5), dimension(6) :: parts       !< Participating nuclei names
-    integer, dimension(6)      :: parts_index !< Participating nuclei indices
-    integer                    :: ifiss       !< reaction rate counter
-    real(r_kind), dimension(9) :: params      !< Reaclib fitting parameter
-    character(4)               :: src         !< Reaclib source label
-
-    ! Counter for fission rates
-    ifiss = 0
-
-    ! Open fission file
-    fissionlib = open_infile(fission_rate_file)
-
-    ! Count the rates
-    fission_hl: do
-        ! Set parts to empty strings
-        parts(1:6) = '     '
-        params(:)  = 0d0
-
-        ! An example line could be: pa231    3.446020e+23    kh20
-        read(fissionlib, *, iostat = read_stat)  &
-                parts(1), params(1), src
-        if (read_stat /= 0) exit
-
-        parts_index = 0
-        indices_hl: do j=1,6
-            if (parts(j) .eq. '     ') exit indices_hl
-            parts_index(j) = benam(parts(j))
-            ! parts_index(i) = 0 if nuclide i is not in network
-            if (parts_index(j) .eq. 0) cycle fission_hl
-        end do indices_hl
-        ifiss = ifiss + 1
-    end do fission_hl
-
-    ! Close the fission file again
-    close(fissionlib)
-
->>>>>>> 9586dd12
     ! Store the amount of fission rates
     count_rates = ifiss
    end subroutine count_fission_rates_halflife_format
@@ -2452,7 +2354,6 @@
        integer                                :: missing_frags_internal !< Internal variable for missing fragments
 
        INFO_ENTRY("file_fiss_frag")
-<<<<<<< HEAD
 
        ! Set the default missing fragments
        if (.not. present(missing_frags)) then
@@ -2461,16 +2362,6 @@
           missing_frags_internal = missing_frags
        end if
 
-=======
-
-       ! Set the default missing fragments
-       if (.not. present(missing_frags)) then
-          missing_frags_internal = 0
-       else
-          missing_frags_internal = missing_frags
-       end if
-
->>>>>>> 9586dd12
       ! Get the mass and proton number
       mass = isotope(fissrate_inout%fissnuc_index)%mass
       pnr  = isotope(fissrate_inout%fissnuc_index)%p_nr
